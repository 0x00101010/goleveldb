// Copyright (c) 2012, Suryandaru Triandana <syndtr@gmail.com>
// All rights reserved.
//
// Use of this source code is governed by a BSD-style license that can be
// found in the LICENSE file.

// This LevelDB Go implementation is based on LevelDB C++ implementation.
// Which contains the following header:
//   Copyright (c) 2011 The LevelDB Authors. All rights reserved.
//   Use of this source code is governed by a BSD-style license that can be
//   found in the LEVELDBCPP_LICENSE file. See the LEVELDBCPP_AUTHORS file
//   for names of contributors.

// Package db provide implementation of LevelDB database.
package db

import (
	"fmt"
<<<<<<< HEAD
	"github.com/syndtr/goleveldb/leveldb/desc"
	"github.com/syndtr/goleveldb/leveldb/errors"
	"github.com/syndtr/goleveldb/leveldb/iter"
	"github.com/syndtr/goleveldb/leveldb/memdb"
	"github.com/syndtr/goleveldb/leveldb/opt"
=======
>>>>>>> a7e0161d
	"os"
	"runtime"
	"strings"
	"sync"
	"unsafe"

	"leveldb/desc"
	"leveldb/errors"
	"leveldb/iter"
	"leveldb/memdb"
	"leveldb/opt"
)

// DB represent a database session.
type DB struct {
	s *session

	cch    chan cSignal       // compaction worker signal
	creq   chan *cReq         // compaction request
	wlock  chan struct{}      // writer mutex
	wqueue chan *Batch        // writer queue
	wack   chan error         // writer ack
	lch    chan *Batch        // log writer chan
	lack   chan error         // log writer ack
	ewg    sync.WaitGroup     // exit WaitGroup
	cstats [kNumLevels]cStats // Compaction stats

	mem       unsafe.Pointer
	log, flog *logWriter
	seq, fseq uint64
	snaps     *snaps
	closed    uint32
	err       unsafe.Pointer
}

func open(s *session) (db *DB, err error) {
	db = &DB{
		s:      s,
		cch:    make(chan cSignal),
		creq:   make(chan *cReq),
		wlock:  make(chan struct{}, 1),
		wqueue: make(chan *Batch),
		wack:   make(chan error),
		lch:    make(chan *Batch),
		lack:   make(chan error),
		seq:    s.stSeq,
		snaps:  newSnaps(),
	}

	err = db.recoverLog()
	if err != nil {
		return
	}

	// remove any obsolete files
	db.cleanFiles()

	go db.compaction()
	go db.writeLog()
	// wait for compaction goroutine
	db.cch <- cWait

	return
}

// Open open or create database from given desc.
func Open(d desc.Desc, o *opt.Options) (db *DB, err error) {
	s := newSession(d, o)

	err = s.recover()
	if os.IsNotExist(err) && o.HasFlag(opt.OFCreateIfMissing) {
		err = s.create()
	} else if err == nil && o.HasFlag(opt.OFErrorIfExist) {
		err = os.ErrExist
	}
	if err != nil {
		return
	}

	return open(s)
}

// Recover recover database with missing or corrupted manifest file. It will
// ignore any manifest files, valid or not.
func Recover(d desc.Desc, o *opt.Options) (db *DB, err error) {
	s := newSession(d, o)

	// get all files
	ff := files(s.getFiles(desc.TypeAll))
	ff.sort()

	s.printf("Recover: started, files=%d", len(ff))

	rec := new(sessionRecord)

	// recover tables
	ro := &opt.ReadOptions{}
	var nt *tFile
	for _, f := range ff {
		if f.Type() != desc.TypeTable {
			continue
		}

		var size uint64
		size, err = f.Size()
		if err != nil {
			return
		}

		t := newTFile(f, size, nil, nil)
		iter := s.tops.newIterator(t, ro)
		// min ikey
		if iter.First() {
			t.min = iter.Key()
		} else if iter.Error() != nil {
			err = iter.Error()
			return
		} else {
			continue
		}
		// max ikey
		if iter.Last() {
			t.max = iter.Key()
		} else if iter.Error() != nil {
			err = iter.Error()
			return
		} else {
			continue
		}

		// add table to level 0
		rec.addTableFile(0, t)

		nt = t
	}

	// extract largest seq number from newest table
	if nt != nil {
		var lseq uint64
		iter := s.tops.newIterator(nt, ro)
		for iter.Next() {
			seq, _, ok := iKey(iter.Key()).parseNum()
			if !ok {
				continue
			}
			if seq > lseq {
				lseq = seq
			}
		}
		rec.setSeq(lseq)
	}

	// set file num based on largest one
	s.stFileNum = ff[len(ff)-1].Num() + 1

	// create brand new manifest
	err = s.create()
	if err != nil {
		return
	}
	// commit record
	err = s.commit(rec)
	if err != nil {
		return
	}

	return open(s)
}

func (d *DB) recoverLog() (err error) {
	s := d.s
	icmp := s.cmp

	s.printf("LogRecovery: started, min=%d", s.stLogNum)

	var mem *memdb.DB
	batch := new(Batch)
	cm := newCMem(s)

	logs, skip := files(s.getFiles(desc.TypeLog)), 0
	logs.sort()
	for _, log := range logs {
		if log.Num() < s.stLogNum {
			skip++
			continue
		}
		s.markFileNum(log.Num())
	}

	var r, fr *logReader
	for _, log := range logs[skip:] {
		s.printf("LogRecovery: recovering, num=%d", log.Num())

		r, err = newLogReader(log, true, s.logDropFunc("log", log.Num()))
		if err != nil {
			return
		}

		if mem != nil {
			if mem.Len() > 0 {
				err = cm.flush(mem, 0)
				if err != nil {
					return
				}
			}

			err = cm.commit(r.file.Num(), d.seq)
			if err != nil {
				return
			}

			cm.reset()

			fr.remove()
			fr = nil
		}

		mem = memdb.New(icmp)

		for r.log.Next() {
			err = batch.decode(r.log.Record())
			if err != nil {
				return
			}

			err = batch.memReplay(mem)
			if err != nil {
				return
			}

			d.seq = batch.seq + uint64(batch.len())

			if mem.Size() > s.o.GetWriteBuffer() {
				// flush to table
				err = cm.flush(mem, 0)
				if err != nil {
					return
				}

				// create new memdb
				mem = memdb.New(icmp)
			}
		}

		err = r.log.Error()
		if err != nil {
			return
		}

		r.close()
		fr = r
	}

	// create new log
	_, err = d.newMem()
	if err != nil {
		return
	}

	if mem != nil && mem.Len() > 0 {
		err = cm.flush(mem, 0)
		if err != nil {
			return
		}
	}

	err = cm.commit(d.log.file.Num(), d.seq)
	if err != nil {
		return
	}

	if fr != nil {
		fr.remove()
	}

	return
}

func (d *DB) get(key []byte, seq uint64, ro *opt.ReadOptions) (value []byte, err error) {
	s := d.s

	ucmp := s.cmp.cmp
	ikey := newIKey(key, seq, tSeek)

	memGet := func(m *memdb.DB) bool {
		var k []byte
		k, value, err = m.Find(ikey)
		if err != nil {
			return false
		}
		ik := iKey(k)
		if ucmp.Compare(ik.ukey(), key) != 0 {
			return false
		}
		if _, t, ok := ik.parseNum(); ok {
			if t == tDel {
				value = nil
				err = errors.ErrNotFound
			}
			return true
		}
		return false
	}

	mem := d.getMem()
	if memGet(mem.cur) || (mem.froze != nil && memGet(mem.froze)) {
		return
	}

	value, cState, err := s.version().get(ikey, ro)

	if cState && !d.isClosed() {
		// schedule compaction
		select {
		case d.cch <- cSched:
		default:
		}
	}

	return
}

// Get get value for given key of the latest snapshot of database.
func (d *DB) Get(key []byte, ro *opt.ReadOptions) (value []byte, err error) {
	err = d.rok()
	if err != nil {
		return
	}

	return d.get(key, d.getSeq(), ro)
}

// NewIterator return an iterator over the contents of the latest snapshot of
// database. The result of NewIterator() is initially invalid (caller must
// call Next or one of Seek method, ie First, Last or Seek).
func (d *DB) NewIterator(ro *opt.ReadOptions) iter.Iterator {
	p := d.newSnapshot()
	i := p.NewIterator(ro)
	x, ok := i.(*dbIter)
	if ok {
		runtime.SetFinalizer(x, func(x *dbIter) {
			p.Release()
		})
	} else {
		p.Release()
	}
	return i
}

// GetSnapshot return a handle to the current DB state.
// Iterators created with this handle will all observe a stable snapshot
// of the current DB state. The caller must call *Snapshot.Release() when the
// snapshot is no longer needed.
func (d *DB) GetSnapshot() (snap *Snapshot, err error) {
	err = d.rok()
	if err != nil {
		return
	}

	snap = d.newSnapshot()
	runtime.SetFinalizer(snap, func(x *Snapshot) {
		x.Release()
	})
	return
}

// GetProperty used to query exported database state.
//
// Valid property names include:
//
//  "leveldb.num-files-at-level<N>" - return the number of files at level <N>,
//     where <N> is an ASCII representation of a level number (e.g. "0").
//  "leveldb.stats" - returns a multi-line string that describes statistics
//     about the internal operation of the DB.
//  "leveldb.sstables" - returns a multi-line string that describes all
//     of the sstables that make up the db contents.
func (d *DB) GetProperty(prop string) (value string, err error) {
	err = d.rok()
	if err != nil {
		return
	}

	const prefix = "leveldb."
	if !strings.HasPrefix(prop, prefix) {
		return "", errors.ErrInvalid("unknown property: " + prop)
	}

	p := prop[len(prefix):]

	switch s := d.s; true {
	case strings.HasPrefix(p, "num-files-at-level"):
		var level uint
		var rest string
		n, _ := fmt.Scanf("%d%s", &level, &rest)
		if n != 1 || level >= kNumLevels {
			return "", errors.ErrInvalid("invalid property: " + prop)
		}
		value = fmt.Sprint(s.version().tLen(int(level)))
	case p == "stats":
		v := s.version()
		value = "Compactions\n" +
			" Level |   Tables   |    Size(MB)   |    Time(sec)  |    Read(MB)   |   Write(MB)\n" +
			"-------+------------+---------------+---------------+---------------+---------------\n"
		for level, tt := range v.tables {
			duration, read, write := d.cstats[level].get()
			if len(tt) == 0 && duration == 0 {
				continue
			}
			value += fmt.Sprintf(" %3d   | %10d | %13.5f | %13.5f | %13.5f | %13.5f\n",
				level, len(tt), float64(tt.size())/1048576.0, duration.Seconds(),
				float64(read)/1048576.0, float64(write)/1048576.0)
		}
	case p == "sstables":
		v := s.version()
		for level, tt := range v.tables {
			value += fmt.Sprintf("--- level %d ---\n", level)
			for _, t := range tt {
				value += fmt.Sprintf("%d:%d[%q .. %q]\n", t.file.Num(), t.size, t.min, t.max)
			}
		}
	default:
		return "", errors.ErrInvalid("unknown property: " + prop)
	}

	return
}

// GetApproximateSizes calculate approximate sizes of given ranges.
//
// Note that the returned sizes measure file system space usage, so
// if the user data compresses by a factor of ten, the returned
// sizes will be one-tenth the size of the corresponding user data size.
//
// The results may not include the sizes of recently written data.
func (d *DB) GetApproximateSizes(rr []Range) (sizes Sizes, err error) {
	err = d.rok()
	if err != nil {
		return
	}

	v := d.s.version()
	sizes = make(Sizes, 0, len(rr))
	for _, r := range rr {
		min := newIKey(r.Start, kMaxSeq, tSeek)
		max := newIKey(r.Limit, kMaxSeq, tSeek)
		start, err := v.approximateOffsetOf(min)
		if err != nil {
			return nil, err
		}
		limit, err := v.approximateOffsetOf(max)
		if err != nil {
			return nil, err
		}
		var size uint64
		if limit >= start {
			size = limit - start
		}
		sizes = append(sizes, size)
	}

	return
}

// CompactRange compact the underlying storage for the key range.
//
// In particular, deleted and overwritten versions are discarded,
// and the data is rearranged to reduce the cost of operations
// needed to access the data.  This operation should typically only
// be invoked by users who understand the underlying implementation.
//
// Range.Start==nil is treated as a key before all keys in the database.
// Range.Limit==nil is treated as a key after all keys in the database.
// Therefore calling with Start==nil and Limit==nil will compact entire
// database.
func (d *DB) CompactRange(r Range) error {
	err := d.wok()
	if err != nil {
		return err
	}

	req := &cReq{level: -1}
	req.min = r.Start
	req.max = r.Limit

	d.creq <- req
	d.cch <- cWait

	return d.wok()
}

// Close closes the database. Snapshot and iterator are invalid
// after this call
func (d *DB) Close() error {
	if !d.setClosed() {
		return errors.ErrClosed
	}

	d.wlock <- struct{}{}
drain:
	for {
		select {
		case <-d.wqueue:
			d.wack <- errors.ErrClosed
		default:
			break drain
		}
	}
	close(d.wlock)

	// wake log writer goroutine
	d.lch <- nil

	// wake Compaction goroutine
	d.cch <- cClose

	// wait for the WaitGroup
	d.ewg.Wait()

	d.s.tops.purgeCache()
	cache := d.s.o.GetBlockCache()
	if cache != nil {
		cache.Purge(nil)
	}

	if d.log != nil {
		d.log.close()
	}
	if d.s.manifest != nil {
		d.s.manifest.close()
	}

	return d.geterr()
}<|MERGE_RESOLUTION|>--- conflicted
+++ resolved
@@ -16,25 +16,17 @@
 
 import (
 	"fmt"
-<<<<<<< HEAD
+	"os"
+	"runtime"
+	"strings"
+	"sync"
+	"unsafe"
+
 	"github.com/syndtr/goleveldb/leveldb/desc"
 	"github.com/syndtr/goleveldb/leveldb/errors"
 	"github.com/syndtr/goleveldb/leveldb/iter"
 	"github.com/syndtr/goleveldb/leveldb/memdb"
 	"github.com/syndtr/goleveldb/leveldb/opt"
-=======
->>>>>>> a7e0161d
-	"os"
-	"runtime"
-	"strings"
-	"sync"
-	"unsafe"
-
-	"leveldb/desc"
-	"leveldb/errors"
-	"leveldb/iter"
-	"leveldb/memdb"
-	"leveldb/opt"
 )
 
 // DB represent a database session.
